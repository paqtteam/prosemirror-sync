{
  "name": "@convex-dev/prosemirror-sync",
  "description": "Sync ProseMirror documents for Tiptap using this Convex component.",
  "repository": "github:get-convex/prosemirror-sync",
  "homepage": "https://github.com/get-convex/prosemirror-sync#readme",
  "bugs": {
    "email": "support@convex.dev",
    "url": "https://github.com/get-convex/prosemirror-sync/issues"
  },
<<<<<<< HEAD
  "version": "0.1.14-alpha.0",
=======
  "version": "0.1.14-alpha.1",
>>>>>>> f43d9cc0
  "license": "Apache-2.0",
  "keywords": [
    "convex",
    "component",
    "collab",
    "prosemirror",
    "tiptap",
    "sync",
    "blocknote"
  ],
  "type": "module",
  "scripts": {
    "build": "npm run build:esm && npm run build:cjs",
    "build:esm": "tsc --project ./esm.json && echo '{\\n  \"type\": \"module\"\\n}' > dist/esm/package.json",
    "build:cjs": "tsc --project ./commonjs.json && echo '{\\n  \"type\": \"commonjs\"\\n}' > dist/commonjs/package.json",
    "dev": "cd example; npm run dev",
    "typecheck": "tsc --noEmit",
    "prepare": "npm run build",
    "prepack": "node node10stubs.mjs",
    "postpack": "node node10stubs.mjs --cleanup",
    "alpha": "rm -rf dist && npm run build && npm run test && npm version prerelease --preid alpha && npm publish --tag alpha && git push --tags",
    "release": "rm -rf dist && npm run build && npm run test && npm version patch && npm publish && git push --tags",
    "test": "vitest run --typecheck",
    "test:watch": "vitest --typecheck",
    "test:debug": "vitest --inspect-brk --no-file-parallelism",
    "test:coverage": "vitest run --coverage --coverage.reporter=text"
  },
  "files": [
    "dist",
    "src",
    "tiptap",
    "blocknote"
  ],
  "exports": {
    "./package.json": "./package.json",
    ".": {
      "import": {
        "@convex-dev/component-source": "./src/client/index.ts",
        "types": "./dist/esm/client/index.d.ts",
        "default": "./dist/esm/client/index.js"
      },
      "require": {
        "@convex-dev/component-source": "./src/client/index.ts",
        "types": "./dist/commonjs/client/index.d.ts",
        "default": "./dist/commonjs/client/index.js"
      }
    },
    "./tiptap": {
      "import": {
        "@convex-dev/component-source": "./src/tiptap/index.ts",
        "types": "./dist/esm/tiptap/index.d.ts",
        "default": "./dist/esm/tiptap/index.js"
      },
      "require": {
        "@convex-dev/component-source": "./src/tiptap/index.ts",
        "types": "./dist/commonjs/tiptap/index.d.ts",
        "default": "./dist/commonjs/tiptap/index.js"
      }
    },
    "./blocknote": {
      "import": {
        "@convex-dev/component-source": "./src/blocknote/index.ts",
        "types": "./dist/esm/blocknote/index.d.ts",
        "default": "./dist/esm/blocknote/index.js"
      }
    },
    "./convex.config": {
      "import": {
        "@convex-dev/component-source": "./src/component/convex.config.ts",
        "types": "./dist/esm/component/convex.config.d.ts",
        "default": "./dist/esm/component/convex.config.js"
      }
    }
  },
  "peerDependencies": {
    "@blocknote/core": "^0.29.1",
    "@tiptap/core": "^2.7.0",
    "convex": ">=1.21.0 <1.25.0",
    "react": "^18.3.1 || ^19.0.0",
    "react-dom": "^18.3.1 || ^19.0.0"
  },
  "optionalDependencies": {
    "@blocknote/core": "^0.29.1"
  },
  "devDependencies": {
    "@eslint/js": "^9.9.1",
    "@types/node": "^18.17.0",
    "@types/react": "^18.3.3 || ^19.0.0",
    "convex-test": "^0.0.33",
    "eslint": "^9.9.1",
    "globals": "^15.9.0",
    "prettier": "3.2.5",
    "typescript": "~5.0.3",
    "typescript-eslint": "^8.4.0",
    "vitest": "^3.1.2"
  },
  "main": "./dist/commonjs/client/index.js",
  "types": "./dist/commonjs/client/index.d.ts",
  "module": "./dist/esm/client/index.js"
}<|MERGE_RESOLUTION|>--- conflicted
+++ resolved
@@ -7,11 +7,7 @@
     "email": "support@convex.dev",
     "url": "https://github.com/get-convex/prosemirror-sync/issues"
   },
-<<<<<<< HEAD
-  "version": "0.1.14-alpha.0",
-=======
   "version": "0.1.14-alpha.1",
->>>>>>> f43d9cc0
   "license": "Apache-2.0",
   "keywords": [
     "convex",
