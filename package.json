--- conflicted
+++ resolved
@@ -109,23 +109,10 @@
     }
   },
   "devDependencies": {
-<<<<<<< HEAD
-    "@blocknote/core": "0.35.0",
-    "@blocknote/mantine": "0.35.0",
-    "@blocknote/react": "0.35.0",
-    "@eslint/js": "9.32.0",
-    "@tiptap/core": "3.0.9",
-    "@types/node": "18.19.120",
-    "@types/react": "19.1.8",
-=======
-    "@blocknote/core": "0.34.0",
-    "@blocknote/mantine": "0.34.0",
-    "@blocknote/react": "0.41.1",
     "@eslint/js": "9.38.0",
-    "@tiptap/core": "2.26.2",
+    "@tiptap/core": "2.26.1",
     "@types/node": "18.19.130",
     "@types/react": "19.2.2",
->>>>>>> def1f1cd
     "chokidar-cli": "3.0.0",
     "convex-test": "0.0.38",
     "cpy-cli": "6.0.0",
