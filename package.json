{
  "name": "@convex-dev/prosemirror-sync",
  "description": "Sync ProseMirror documents for Tiptap using this Convex component.",
  "repository": "github:get-convex/prosemirror-sync",
  "homepage": "https://github.com/get-convex/prosemirror-sync#readme",
  "bugs": {
    "email": "support@convex.dev",
    "url": "https://github.com/get-convex/prosemirror-sync/issues"
  },
  "version": "0.1.23",
  "license": "Apache-2.0",
  "keywords": [
    "convex",
    "component",
    "collab",
    "prosemirror",
    "tiptap",
    "sync",
    "blocknote"
  ],
  "type": "module",
  "scripts": {
    "example": "npm run setup && cd example && npm run dev",
    "dev": "run-p 'example' 'build:watch'",
    "setup": "npm i && npm run build && cd example && npm i",
    "build": "npm run build:esm && npm run build:cjs",
    "build:watch": "cd src && npx chokidar '../tsconfig.json' '*.ts' 'blocknote/**/*.ts' 'tiptap/**/*.ts' 'react/**/*.ts' 'component/**/*.ts' 'client/**/*.ts' -c 'npm run build' --initial",
    "build:esm": "tsc --project ./esm.json && npm run copy:dts:esm && echo '{\\n  \"type\": \"module\"\\n}' > dist/esm/package.json",
    "build:cjs": "tsc --project ./commonjs.json && npm run copy:dts:cjs && echo '{\\n  \"type\": \"commonjs\"\\n}' > dist/commonjs/package.json",
    "copy:dts:esm": "cpy 'src/**/*.d.ts' 'dist/esm/' --parents",
    "copy:dts:cjs": "cpy 'src/**/*.d.ts' 'dist/commonjs/' --parents",
    "typecheck": "tsc --noEmit",
    "prepare": "npm run build",
    "prepack": "node node10stubs.mjs",
    "postpack": "node node10stubs.mjs --cleanup",
    "alpha": "rm -rf dist && npm run build && npm run test && npm version prerelease --preid alpha && npm publish --tag alpha && git push --tags",
    "release": "rm -rf dist && npm run build && npm run test && npm version patch && npm publish && git push --tags",
    "test": "vitest run --typecheck",
    "test:watch": "vitest --typecheck",
    "test:debug": "vitest --inspect-brk --no-file-parallelism",
    "test:coverage": "vitest run --coverage --coverage.reporter=text",
    "version": "pbcopy <<<$npm_package_version; vim CHANGELOG.md && git add CHANGELOG.md"
  },
  "files": [
    "dist",
    "src",
    "tiptap",
    "blocknote"
  ],
  "exports": {
    "./package.json": "./package.json",
    ".": {
      "import": {
        "@convex-dev/component-source": "./src/client/index.ts",
        "types": "./dist/esm/client/index.d.ts",
        "default": "./dist/esm/client/index.js"
      },
      "require": {
        "@convex-dev/component-source": "./src/client/index.ts",
        "types": "./dist/commonjs/client/index.d.ts",
        "default": "./dist/commonjs/client/index.js"
      }
    },
    "./tiptap": {
      "import": {
        "@convex-dev/component-source": "./src/tiptap/index.ts",
        "types": "./dist/esm/tiptap/index.d.ts",
        "default": "./dist/esm/tiptap/index.js"
      },
      "require": {
        "@convex-dev/component-source": "./src/tiptap/index.ts",
        "types": "./dist/commonjs/tiptap/index.d.ts",
        "default": "./dist/commonjs/tiptap/index.js"
      }
    },
    "./blocknote": {
      "import": {
        "@convex-dev/component-source": "./src/blocknote/index.ts",
        "types": "./dist/esm/blocknote/index.d.ts",
        "default": "./dist/esm/blocknote/index.js"
      }
    },
    "./convex.config": {
      "import": {
        "@convex-dev/component-source": "./src/component/convex.config.ts",
        "types": "./dist/esm/component/convex.config.d.ts",
        "default": "./dist/esm/component/convex.config.js"
      }
    }
  },
  "peerDependencies": {
    "@blocknote/core": "^0.29.1 || ^0.30.0 || ^0.31.0 || >=0.32.0-hackdays.0 || ^0.32.0",
    "@tiptap/core": "^2.7.0",
    "convex": ">=1.21.0 <1.35.0",
    "react": "^18.3.1 || ^19.0.0",
    "react-dom": "^18.3.1 || ^19.0.0"
  },
  "optionalDependencies": {
    "@blocknote/core": "^0.29.1 || ^0.30.0 || ^0.31.0 || >=0.32.0-hackdays.0"
  },
  "devDependencies": {
<<<<<<< HEAD
    "@blocknote/core": "^0.31.3",
    "@eslint/js": "9.28.0",
    "@types/node": "18.19.110",
    "@types/react": "19.1.6",
    "chokidar-cli": "^3.0.0",
    "convex-test": "0.0.37",
    "cpy-cli": "^5.0.0",
    "eslint": "9.28.0",
=======
    "@blocknote/core": "0.32.0-hackdays.0",
    "@eslint/js": "9.29.0",
    "@types/node": "18.19.112",
    "@types/react": "19.1.8",
    "convex-test": "0.0.37",
    "eslint": "9.29.0",
>>>>>>> bb65ebcb
    "globals": "16.2.0",
    "npm-run-all2": "^7.0.2",
    "prettier": "3.5.3",
    "typescript": "5.8.3",
    "typescript-eslint": "8.34.1",
    "vitest": "3.2.4"
  },
  "main": "./dist/commonjs/client/index.js",
  "types": "./dist/commonjs/client/index.d.ts",
  "module": "./dist/esm/client/index.js",
  "dependencies": {
    "@blocknote/mantine": "^0.31.3",
    "@blocknote/react": "^0.31.3"
  }
}<|MERGE_RESOLUTION|>--- conflicted
+++ resolved
@@ -99,23 +99,14 @@
     "@blocknote/core": "^0.29.1 || ^0.30.0 || ^0.31.0 || >=0.32.0-hackdays.0"
   },
   "devDependencies": {
-<<<<<<< HEAD
     "@blocknote/core": "^0.31.3",
-    "@eslint/js": "9.28.0",
-    "@types/node": "18.19.110",
-    "@types/react": "19.1.6",
+    "@eslint/js": "9.29.0",
+    "@types/node": "18.19.112",
+    "@types/react": "19.1.8",
     "chokidar-cli": "^3.0.0",
     "convex-test": "0.0.37",
     "cpy-cli": "^5.0.0",
-    "eslint": "9.28.0",
-=======
-    "@blocknote/core": "0.32.0-hackdays.0",
-    "@eslint/js": "9.29.0",
-    "@types/node": "18.19.112",
-    "@types/react": "19.1.8",
-    "convex-test": "0.0.37",
     "eslint": "9.29.0",
->>>>>>> bb65ebcb
     "globals": "16.2.0",
     "npm-run-all2": "^7.0.2",
     "prettier": "3.5.3",
